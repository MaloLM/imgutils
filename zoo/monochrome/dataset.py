import os
import random
from copy import deepcopy
from typing import Optional

from PIL import Image
from torch.utils.data import Dataset
from torchvision.transforms import transforms
from tqdm.auto import tqdm

from .encode import image_encode

TRANSFORM = transforms.Compose([
    transforms.Resize(900),
    transforms.RandomCrop(800, padding=150, pad_if_needed=True, padding_mode='reflect'),
    transforms.RandomRotation((-180, 180)),
    transforms.RandomHorizontalFlip(),
    transforms.RandomVerticalFlip(),
    transforms.ColorJitter(0.10, 0.10, 0.10, 0.10),
    transforms.Resize(450),
])

TRANSFORM_VAL = transforms.Compose([
    transforms.Resize(450),
])

<<<<<<< HEAD
TRANSFORM2 = transforms.Compose([
    transforms.Resize(450),
    transforms.RandomCrop(400, padding=50, pad_if_needed=True, padding_mode='reflect'),
    transforms.RandomRotation((-180, 180)),
    transforms.RandomHorizontalFlip(),
    transforms.RandomVerticalFlip(),
    transforms.ColorJitter(0.10, 0.10, 0.10, 0.10),
    transforms.Resize((384, 384)),
    transforms.ToTensor(),
    transforms.Normalize([0.5], [0.5])
])

TRANSFORM2_val = transforms.Compose([
    transforms.Resize((384, 384)),
    transforms.ToTensor(),
    transforms.Normalize([0.5], [0.5])
])
=======
>>>>>>> 3e8cc0f5

class MonochromeDataset(Dataset):
    def __init__(self, root_dir: str, bins: int = 180, fc: Optional[int] = 75, transform=TRANSFORM):
        self.root_dir = root_dir
        self.bins = bins
        self.fc = fc
        self.transform = transform
        self.samples = []
        self.pre_build = False

        mono_dir = os.path.join(root_dir, 'monochrome')
        for file_name in os.listdir(mono_dir):
            file_path = os.path.join(mono_dir, file_name)
            self.samples.append((file_path, 1))

        normal_dir = os.path.join(root_dir, 'normal')
        for file_name in os.listdir(normal_dir):
            file_path = os.path.join(normal_dir, file_name)
            self.samples.append((file_path, 0))

    def __len__(self):
        return len(self.samples)

    def pre_process(self, sample):
        image = Image.open(sample).convert('RGB')  # image must be rgb
        if self.transform:
            image = self.transform(image)
        image = image.convert('HSV')
        return image_encode(image, bins=self.bins, fc=self.fc, normalize=True)

    def cache_data(self, repeats=1):
        samples_build = []
        for sample, label in tqdm(self.samples*repeats):
            samples_build.append((self.pre_process(sample), label))
        self.samples = samples_build
        self.pre_build = True

    def __getitem__(self, idx):
        sample, label = self.samples[idx]
        if self.pre_build:
            return sample, label
        else:
            return self.pre_process(sample), label

class Monochrome2DDataset(MonochromeDataset):
    def __init__(self, root_dir: str, bins: int = 200, fc: Optional[int] = 50, transform=TRANSFORM2):
        super(Monochrome2DDataset, self).__init__(root_dir, bins, fc, transform)

    def pre_process(self, sample):
        image = Image.open(sample).convert('RGB')  # image must be rgb
        if self.transform:
            image = self.transform(image)
        return image

<<<<<<< HEAD
def random_split_dataset(dataset:MonochromeDataset, train_size, test_size, trans_val=TRANSFORM_val):
=======

def random_split_dataset(dataset: MonochromeDataset, train_size, test_size):
>>>>>>> 3e8cc0f5
    train_data = deepcopy(dataset)
    random.shuffle(train_data.samples)
    all_samples = train_data.samples
    train_data.samples = train_data.samples[:train_size]

    test_data = dataset
<<<<<<< HEAD
    test_data.transform = trans_val
    print('pre-build testset')
    test_data.samples = all_samples[train_size:train_size+test_size]
    test_data.cache_data()
=======
    test_data.transform = TRANSFORM_VAL
    samples_build = []
    # print('pre-build testset')
    for sample, label in tqdm(all_samples[train_size:train_size + test_size]):
        samples_build.append((test_data.get_hist(sample), label))
    test_data.samples = samples_build
    test_data.pre_build = True
>>>>>>> 3e8cc0f5

    return train_data, test_data<|MERGE_RESOLUTION|>--- conflicted
+++ resolved
@@ -6,7 +6,9 @@
 from PIL import Image
 from torch.utils.data import Dataset
 from torchvision.transforms import transforms
+from copy import deepcopy
 from tqdm.auto import tqdm
+import random
 
 from .encode import image_encode
 
@@ -20,11 +22,10 @@
     transforms.Resize(450),
 ])
 
-TRANSFORM_VAL = transforms.Compose([
+TRANSFORM_val = transforms.Compose([
     transforms.Resize(450),
 ])
 
-<<<<<<< HEAD
 TRANSFORM2 = transforms.Compose([
     transforms.Resize(450),
     transforms.RandomCrop(400, padding=50, pad_if_needed=True, padding_mode='reflect'),
@@ -42,8 +43,6 @@
     transforms.ToTensor(),
     transforms.Normalize([0.5], [0.5])
 ])
-=======
->>>>>>> 3e8cc0f5
 
 class MonochromeDataset(Dataset):
     def __init__(self, root_dir: str, bins: int = 180, fc: Optional[int] = 75, transform=TRANSFORM):
@@ -98,31 +97,16 @@
             image = self.transform(image)
         return image
 
-<<<<<<< HEAD
 def random_split_dataset(dataset:MonochromeDataset, train_size, test_size, trans_val=TRANSFORM_val):
-=======
-
-def random_split_dataset(dataset: MonochromeDataset, train_size, test_size):
->>>>>>> 3e8cc0f5
     train_data = deepcopy(dataset)
     random.shuffle(train_data.samples)
     all_samples = train_data.samples
     train_data.samples = train_data.samples[:train_size]
 
     test_data = dataset
-<<<<<<< HEAD
     test_data.transform = trans_val
     print('pre-build testset')
     test_data.samples = all_samples[train_size:train_size+test_size]
     test_data.cache_data()
-=======
-    test_data.transform = TRANSFORM_VAL
-    samples_build = []
-    # print('pre-build testset')
-    for sample, label in tqdm(all_samples[train_size:train_size + test_size]):
-        samples_build.append((test_data.get_hist(sample), label))
-    test_data.samples = samples_build
-    test_data.pre_build = True
->>>>>>> 3e8cc0f5
 
     return train_data, test_data